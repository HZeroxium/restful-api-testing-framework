# main.py
<<<<<<< HEAD
from sequence_runner.runner import SequenceRunner

if __name__ == "__main__":
    # sequence_runner = SequenceRunner(service_name="Bill", base_url="https://bills-api.parliament.uk", token=None)
    sequence_runner = SequenceRunner(service_name="Canada Holidays", base_url="https://canada-holidays.ca", token=None)
    sequence_runner.run_all()
=======

import uvicorn
import logging

# Setup logging
logging.basicConfig(
    level=logging.INFO, format="%(asctime)s - %(name)s - %(levelname)s - %(message)s"
)
logger = logging.getLogger(__name__)


def main():
    """Main entry point for the application."""
    logger.info("Starting RESTful API Testing Framework Server...")

    # Import app here to ensure proper module resolution
    from server import app
    from infra.configs.app_config import settings

    logger.info(f"Server will run on http://{settings.host}:{settings.port}")
    logger.info(
        f"API Documentation available at http://{settings.host}:{settings.port}/docs"
    )
    logger.info(f"ReDoc available at http://{settings.host}:{settings.port}/redoc")

    try:
        uvicorn.run(
            app,
            host=settings.host,
            port=settings.port,
            reload=settings.debug,
            log_level="info" if not settings.debug else "debug",
            access_log=True,
        )
    except KeyboardInterrupt:
        logger.info("Server shutdown requested by user")
    except Exception as e:
        logger.error(f"Server failed to start: {e}")
        raise


if __name__ == "__main__":
    main()
>>>>>>> fe66df39
<|MERGE_RESOLUTION|>--- conflicted
+++ resolved
@@ -1,12 +1,4 @@
 # main.py
-<<<<<<< HEAD
-from sequence_runner.runner import SequenceRunner
-
-if __name__ == "__main__":
-    # sequence_runner = SequenceRunner(service_name="Bill", base_url="https://bills-api.parliament.uk", token=None)
-    sequence_runner = SequenceRunner(service_name="Canada Holidays", base_url="https://canada-holidays.ca", token=None)
-    sequence_runner.run_all()
-=======
 
 import uvicorn
 import logging
@@ -50,4 +42,8 @@
 
 if __name__ == "__main__":
     main()
->>>>>>> fe66df39
+
+if __name__ == "__main__":
+    # sequence_runner = SequenceRunner(service_name="Bill", base_url="https://bills-api.parliament.uk", token=None)
+    sequence_runner = SequenceRunner(service_name="Canada Holidays", base_url="https://canada-holidays.ca", token=None)
+    sequence_runner.run_all()